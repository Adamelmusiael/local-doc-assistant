# AI-Assistant

<<<<<<< HEAD
## Szybki start – uruchomienie jednym poleceniem (Windows/Mac/Linux)

1. Zainstaluj [Docker Desktop](https://www.docker.com/products/docker-desktop/) (Windows/Mac)
2. Skopiuj plik `.env.example` do `.env` i uzupełnij klucz OpenAI oraz inne wymagane zmienne
3. W katalogu projektu uruchom:
   ```
   docker-compose up --build
   ```
4. Backend: http://localhost:8000  
   Frontend: http://localhost:8501

**To wszystko!**

---

### Szczegóły
- Wszystkie usługi (backend, frontend, Qdrant) uruchamiają się automatycznie.
- Nie musisz instalować Pythona, Qdrant, Streamlit itp. – wszystko działa w kontenerach.
- Możesz zatrzymać aplikację poleceniem `docker-compose down`.

---
=======
To run the test app:
## 1. Clone repo
`bash  git clone https://github.com/adammussial/AI-Assistant.git`

## 2. Create and activate conda env
TBD

## 3. Run the app: uvicorn src.app.main:app --reload
`bash uvicorn src.app.main:app --reload`

## 4. The app should be available at:
http://127.0.0.1:8000

After starting the backend, you can run Streamlit (temporary frontend for MVP purposes).
NOTE! The frontend will not work without the backend - all previous steps must be completed.
# 1. Start the frontend:
`bash streamlit run frontend/streamlit_app.py`
# 2. The app should be available at:
>>>>>>> e1b85204

## Pliki i konfiguracja
- `docker-compose.yml` – definiuje wszystkie usługi
- `Dockerfile` – backend (FastAPI)
- `Dockerfile.frontend` – frontend (Streamlit)
- `requirements.txt` – zależności Pythona
- `.env` – klucze i zmienne środowiskowe (stwórz na podstawie `.env.example`)

---

## Dla zaawansowanych
Możesz nadal uruchamiać backend i frontend ręcznie, ale Docker Compose jest najprostszy i najbardziej uniwersalny.<|MERGE_RESOLUTION|>--- conflicted
+++ resolved
@@ -1,28 +1,5 @@
 # AI-Assistant
 
-<<<<<<< HEAD
-## Szybki start – uruchomienie jednym poleceniem (Windows/Mac/Linux)
-
-1. Zainstaluj [Docker Desktop](https://www.docker.com/products/docker-desktop/) (Windows/Mac)
-2. Skopiuj plik `.env.example` do `.env` i uzupełnij klucz OpenAI oraz inne wymagane zmienne
-3. W katalogu projektu uruchom:
-   ```
-   docker-compose up --build
-   ```
-4. Backend: http://localhost:8000  
-   Frontend: http://localhost:8501
-
-**To wszystko!**
-
----
-
-### Szczegóły
-- Wszystkie usługi (backend, frontend, Qdrant) uruchamiają się automatycznie.
-- Nie musisz instalować Pythona, Qdrant, Streamlit itp. – wszystko działa w kontenerach.
-- Możesz zatrzymać aplikację poleceniem `docker-compose down`.
-
----
-=======
 To run the test app:
 ## 1. Clone repo
 `bash  git clone https://github.com/adammussial/AI-Assistant.git`
@@ -41,7 +18,6 @@
 # 1. Start the frontend:
 `bash streamlit run frontend/streamlit_app.py`
 # 2. The app should be available at:
->>>>>>> e1b85204
 
 ## Pliki i konfiguracja
 - `docker-compose.yml` – definiuje wszystkie usługi
@@ -49,8 +25,3 @@
 - `Dockerfile.frontend` – frontend (Streamlit)
 - `requirements.txt` – zależności Pythona
 - `.env` – klucze i zmienne środowiskowe (stwórz na podstawie `.env.example`)
-
----
-
-## Dla zaawansowanych
-Możesz nadal uruchamiać backend i frontend ręcznie, ale Docker Compose jest najprostszy i najbardziej uniwersalny.